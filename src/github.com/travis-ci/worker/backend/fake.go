package backend

import (
	"io"

	"github.com/travis-ci/worker/config"

	"golang.org/x/net/context"
)

type fakeProvider struct {
	cfg *config.ProviderConfig
}

func newFakeProvider(cfg *config.ProviderConfig) *fakeProvider {
	return &fakeProvider{cfg: cfg}
}

func (p *fakeProvider) Start(ctx context.Context, _ *StartAttributes) (Instance, error) {
	return &fakeInstance{p: p}, nil
}

type fakeInstance struct {
	p *fakeProvider
}

func (i *fakeInstance) UploadScript(ctx context.Context, script []byte) error {
	return nil
}

<<<<<<< HEAD
func (i *fakeInstance) RunScript(ctx context.Context, writer io.Writer) (*RunResult, error) {
	_, err := writer.Write(i.logOutput)
=======
func (i *fakeInstance) RunScript(ctx context.Context, writer io.WriteCloser) (*RunResult, error) {
	_, err := writer.Write([]byte(i.p.cfg.Get("LOG_OUTPUT")))
>>>>>>> 43c7a82e
	if err != nil {
		return &RunResult{Completed: false}, err
	}

	return &RunResult{Completed: true}, nil
}

func (i *fakeInstance) Stop(ctx context.Context) error {
	return nil
}

func (i *fakeInstance) ID() string {
	return "fake"
}<|MERGE_RESOLUTION|>--- conflicted
+++ resolved
@@ -28,13 +28,8 @@
 	return nil
 }
 
-<<<<<<< HEAD
 func (i *fakeInstance) RunScript(ctx context.Context, writer io.Writer) (*RunResult, error) {
-	_, err := writer.Write(i.logOutput)
-=======
-func (i *fakeInstance) RunScript(ctx context.Context, writer io.WriteCloser) (*RunResult, error) {
 	_, err := writer.Write([]byte(i.p.cfg.Get("LOG_OUTPUT")))
->>>>>>> 43c7a82e
 	if err != nil {
 		return &RunResult{Completed: false}, err
 	}

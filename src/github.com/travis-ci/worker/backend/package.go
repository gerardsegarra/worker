package backend

import (
	"crypto/rand"
	"crypto/sha1"
	"encoding/base64"
	"fmt"
	"io"
	"regexp"

	"github.com/travis-ci/worker/config"
	"golang.org/x/net/context"
)

var (
	ErrStaleVM               = fmt.Errorf("previous build artifacts found on stale vm")
	ErrMissingEndpointConfig = fmt.Errorf("expected config key endpoint")
	punctRegex               = regexp.MustCompile(`[&+/=\\]`)
)

// Provider represents some kind of instance provider. It can point to an
// external HTTP API, or some process locally, or something completely
// different.
type Provider interface {
	// Start starts an instance. It shouldn't return until the instance is
	// ready to call UploadScript on (this may, for example, mean that it
	// waits for SSH connections to be possible).
	Start(context.Context, *StartAttributes) (Instance, error)
}

// An Instance is something that can run a build script.
type Instance interface {
	// UploadScript uploads the given script to the instance. The script is
	// a bash script with a shebang (#!/bin/bash) line. Note that this
	// method should not be called multiple times.
	UploadScript(context.Context, []byte) error

	// RunScript runs the build script that was uploaded with the
	// UploadScript method.
	RunScript(context.Context, io.WriteCloser) (*RunResult, error)
	Stop(context.Context) error

	// ID is used when identifying the instance in logs and such
	ID() string
}

// StartAttributes contains some parts of the config which can be used to
// determine the type of instance to boot up (for example, what image to use)
type StartAttributes struct {
	Language string `json:"language"`
	OsxImage string `json:"osx_image"`
	Dist     string `json:"dist"`
	Group    string `json:"group"`
	OS       string `json:"os"`
}

type RunResult struct {
	ExitCode  uint8
	Completed bool
}

func NewProvider(name string, cfg *config.ProviderConfig) (Provider, error) {
	switch name {
	case "docker":
		return NewDockerProvider(cfg)
	case "jupiterbrain":
		return NewJupiterBrainProvider(cfg)
<<<<<<< HEAD
	case "gce":
		return NewGCEProvider(cfg)
=======
	case "bluebox":
		return NewBlueBoxProvider(cfg)
>>>>>>> 50db7046
	case "fake":
		return NewFakeProvider([]byte("Hello to the logs")), nil
	default:
		return nil, fmt.Errorf("unknown provider: %s", name)
	}
}

func generatePassword() string {
	randomBytes := make([]byte, 30)
	rand.Read(randomBytes)
	hash := sha1.New().Sum(randomBytes)
	str := base64.StdEncoding.EncodeToString(hash)
	return punctRegex.ReplaceAllLiteralString(str, "")[0:19]
}<|MERGE_RESOLUTION|>--- conflicted
+++ resolved
@@ -65,13 +65,10 @@
 		return NewDockerProvider(cfg)
 	case "jupiterbrain":
 		return NewJupiterBrainProvider(cfg)
-<<<<<<< HEAD
 	case "gce":
 		return NewGCEProvider(cfg)
-=======
 	case "bluebox":
 		return NewBlueBoxProvider(cfg)
->>>>>>> 50db7046
 	case "fake":
 		return NewFakeProvider([]byte("Hello to the logs")), nil
 	default:

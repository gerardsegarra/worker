package image

import (
	"encoding/json"
	"fmt"
	"io/ioutil"
	"net/http"
	"net/url"
	"sort"
	"strings"
	"time"

<<<<<<< HEAD
	"github.com/cenkalti/backoff"
	"github.com/pkg/errors"
=======
	"github.com/cenk/backoff"
>>>>>>> 0e3fae54
)

const (
	imageAPIRequestContentType = "application/x-www-form-urlencoded; boundary=NL"
)

type APISelector struct {
	baseURL *url.URL

	maxInterval    time.Duration
	maxElapsedTime time.Duration
}

func NewAPISelector(u *url.URL) *APISelector {
	return &APISelector{
		baseURL: u,

		maxInterval:    10 * time.Second,
		maxElapsedTime: time.Minute,
	}
}

func (as *APISelector) Select(params *Params) (string, error) {
	imageName, err := as.queryWithTags(params.Infra, as.buildCandidateTags(params))
	if err != nil {
		return "default", err
	}

	if imageName != "" {
		return imageName, nil
	}

	return "default", nil
}

func (as *APISelector) queryWithTags(infra string, tags []*tagSet) (string, error) {
	bodyLines := []string{}
	lastJobID := uint64(0)
	lastRepo := ""

	for _, ts := range tags {
		qs := url.Values{}
		qs.Set("infra", infra)
		qs.Set("fields[images]", "name")
		qs.Set("limit", "1")
		qs.Set("job_id", fmt.Sprintf("%v", ts.JobID))
		qs.Set("repo", ts.Repo)
		qs.Set("is_default", fmt.Sprintf("%v", ts.IsDefault))
		if len(ts.Tags) > 0 {
			qs.Set("tags", strings.Join(ts.Tags, ","))
		}

		bodyLines = append(bodyLines, qs.Encode())
		lastJobID = ts.JobID
		lastRepo = ts.Repo
	}

	qs := url.Values{}
	qs.Set("infra", infra)
	qs.Set("is_default", "true")
	qs.Set("fields[images]", "name")
	qs.Set("limit", "1")
	qs.Set("job_id", fmt.Sprintf("%v", lastJobID))
	qs.Set("repo", lastRepo)

	bodyLines = append(bodyLines, qs.Encode())

	u, err := url.Parse(as.baseURL.String())
	if err != nil {
		return "", err
	}

	imageResp, err := as.makeImageRequest(u.String(), bodyLines)
	if err != nil {
		return "", err
	}

	if len(imageResp.Data) == 0 {
		return "", nil
	}

	return imageResp.Data[0].Name, nil
}

func (as *APISelector) makeImageRequest(urlString string, bodyLines []string) (*apiSelectorImageResponse, error) {
	var responseBody []byte

	b := backoff.NewExponentialBackOff()
	b.MaxInterval = 10 * time.Second
	b.MaxElapsedTime = time.Minute

	err := backoff.Retry(func() error {
		resp, err := http.Post(urlString, imageAPIRequestContentType,
			strings.NewReader(strings.Join(bodyLines, "\n")+"\n"))

		if err != nil {
			return err
		}
		defer resp.Body.Close()

		responseBody, err = ioutil.ReadAll(resp.Body)
		if err != nil {
			return err
		}

		if resp.StatusCode != 200 {
			return errors.Errorf("expected 200 status code from Job Board, received status=%d body=%q",
				resp.StatusCode,
				responseBody)
		}

		return nil
	}, b)

	if err != nil {
		return nil, err
	}

	imageResp := &apiSelectorImageResponse{
		Data: []*apiSelectorImageRef{},
	}

	err = json.Unmarshal(responseBody, imageResp)
	if err != nil {
		return nil, err
	}

	return imageResp, nil
}

type tagSet struct {
	Tags      []string
	IsDefault bool

	JobID uint64
	Repo  string
}

func (ts *tagSet) GoString() string {
	return fmt.Sprintf("&image.tagSet{IsDefault: %v, Tags: %#v}", ts.IsDefault, ts.Tags)
}

func (as *APISelector) buildCandidateTags(params *Params) []*tagSet {
	fullTagSet := &tagSet{
		Tags:  []string{},
		JobID: params.JobID,
		Repo:  params.Repo,
	}
	candidateTags := []*tagSet{}

	addDefaultTag := func(tag string) {
		fullTagSet.Tags = append(fullTagSet.Tags, tag)
		candidateTags = append(candidateTags,
			&tagSet{
				IsDefault: true,
				Tags:      []string{tag},
				JobID:     params.JobID,
				Repo:      params.Repo,
			})
	}

	addTags := func(tags ...string) {
		candidateTags = append(candidateTags,
			&tagSet{
				IsDefault: false,
				Tags:      tags,
				JobID:     params.JobID,
				Repo:      params.Repo,
			})
	}

	hasLang := params.Language != ""

	if params.OS == "osx" && params.OsxImage != "" {
		addTags("osx_image:"+params.OsxImage, "os:osx")
	}

	if params.Dist != "" && params.Group != "" && hasLang {
		addTags("dist:"+params.Dist, "group:"+params.Group, "language_"+params.Language+":true")
	}

	if params.Dist != "" && hasLang {
		addTags("dist:"+params.Dist, "language_"+params.Language+":true")
	}

	if params.Group != "" && hasLang {
		addTags("group:"+params.Group, "language_"+params.Language+":true")
	}

	if params.OS != "" && hasLang {
		addTags("os:"+params.OS, "language_"+params.Language+":true")
	}

	if hasLang {
		addDefaultTag("language_" + params.Language + ":true")
	}

	if params.OS == "osx" && params.OsxImage != "" {
		addDefaultTag("osx_image:" + params.OsxImage)
	}

	if params.Dist != "" {
		addDefaultTag("dist:" + params.Dist)
	}

	if params.Group != "" {
		addDefaultTag("group:" + params.Group)
	}

	if params.OS != "" {
		addDefaultTag("os:" + params.OS)
	}

	result := append([]*tagSet{fullTagSet}, candidateTags...)
	for _, ts := range result {
		sort.Strings(ts.Tags)
	}

	return result
}

type apiSelectorImageResponse struct {
	Data []*apiSelectorImageRef `json:"data"`
}

type apiSelectorImageRef struct {
	ID        int               `json:"id"`
	Infra     string            `json:"infra"`
	Name      string            `json:"name"`
	Tags      map[string]string `json:"tags"`
	IsDefault bool              `json:"is_default"`
	CreatedAt string            `json:"created_at"`
	UpdatedAt string            `json:"updated_at"`
}<|MERGE_RESOLUTION|>--- conflicted
+++ resolved
@@ -10,12 +10,8 @@
 	"strings"
 	"time"
 
-<<<<<<< HEAD
-	"github.com/cenkalti/backoff"
+	"github.com/cenk/backoff"
 	"github.com/pkg/errors"
-=======
-	"github.com/cenk/backoff"
->>>>>>> 0e3fae54
 )
 
 const (

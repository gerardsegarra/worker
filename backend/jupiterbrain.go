--- conflicted
+++ resolved
@@ -212,7 +212,6 @@
 }
 
 func (p *jupiterBrainProvider) Start(ctx gocontext.Context, startAttributes *StartAttributes) (Instance, error) {
-<<<<<<< HEAD
 	var (
 		imageName string
 		err       error
@@ -225,14 +224,9 @@
 		if err != nil {
 			return nil, errors.Wrap(err, "couldn't get image name")
 		}
-=======
-	logger := context.LoggerFromContext(ctx).WithField("self", "backend/jupiterbrain_provider")
-
-	imageName, err := p.getImageName(ctx, startAttributes)
-	if err != nil {
-		return nil, errors.Wrap(err, "couldn't get image name")
->>>>>>> ad904ac5
-	}
+	}
+
+  logger := context.LoggerFromContext(ctx).WithField("self", "backend/jupiterbrain_provider")
 
 	logger.WithFields(logrus.Fields{
 		"image_name": imageName,
